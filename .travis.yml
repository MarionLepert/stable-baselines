--- conflicted
+++ resolved
@@ -13,10 +13,5 @@
     - docker build . -t baselines-test
 
 script:
-<<<<<<< HEAD
     - flake8 --select=F stable_baselines/common
-    - docker run --ipc=host --env CODACY_PROJECT_TOKEN=$CODACY_PROJECT_TOKEN baselines-test sh -c 'pytest --cov-config .coveragerc --cov-report term --cov-report xml --cov=. && python-codacy-coverage -r coverage.xml --token=$CODACY_PROJECT_TOKEN'
-=======
-    - flake8 --select=F baselines/common
-    - docker run --env CODACY_PROJECT_TOKEN=$CODACY_PROJECT_TOKEN baselines-test sh -c 'pytest --cov-config .coveragerc --cov-report term --cov-report xml --cov=. && python-codacy-coverage -r coverage.xml --token=$CODACY_PROJECT_TOKEN'
->>>>>>> 62061c12
+    - docker run --env CODACY_PROJECT_TOKEN=$CODACY_PROJECT_TOKEN baselines-test sh -c 'pytest --cov-config .coveragerc --cov-report term --cov-report xml --cov=. && python-codacy-coverage -r coverage.xml --token=$CODACY_PROJECT_TOKEN'